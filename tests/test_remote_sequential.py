import pytest
import torch
from hivemind import DHT, BatchTensorDescriptor, MSGPackSerializer, get_logger, use_hivemind_log_handler
from hivemind.proto import runtime_pb2
from test_utils import *

<<<<<<< HEAD
from src import RemoteSequenceManager, RemoteSequential
from src.bloom.from_pretrained import load_pretrained_block
from src.client.remote_model import DistributedBloomConfig
from src.data_structures import UID_DELIMITER
=======
from petals.bloom.from_pretrained import load_pretrained_block
from petals.client import RemoteSequential
from petals.client.remote_model import DistributedBloomConfig
>>>>>>> 7bd59167

use_hivemind_log_handler("in_root_logger")
logger = get_logger(__file__)


@pytest.mark.forked
def test_remote_sequential():
    config = DistributedBloomConfig.from_pretrained(MODEL_NAME, initial_peers=INITIAL_PEERS)
    dht = DHT(initial_peers=config.initial_peers, client_mode=True, start=True)
    test_inputs = torch.randn(1, 5, config.hidden_size, requires_grad=True)
    grad_proj = torch.randn(1, 5, config.hidden_size)

    sequential = RemoteSequential(config, dht)

    full_outputs = sequential(test_inputs)
    (full_outputs * grad_proj).sum().backward()
    assert test_inputs.grad is not None
    full_grad = test_inputs.grad.clone()
    test_inputs.grad.data.zero_()

    first_half = sequential[: config.n_layer // 2]
    second_half = sequential[config.n_layer // 2 :]
    assert len(first_half) + len(second_half) == len(sequential)
    assert abs(len(first_half) - len(second_half)) == config.n_layer % 2
    for m in sequential, first_half, second_half:
        assert isinstance(repr(m), str)

    hidden = first_half(test_inputs)
    assert isinstance(hidden, torch.Tensor)
    assert hidden.shape == test_inputs.shape
    assert hidden.requires_grad
    second_half_outputs = second_half(hidden)
    assert torch.allclose(second_half_outputs, full_outputs)

    (second_half_outputs * grad_proj).sum().backward()
    assert torch.allclose(test_inputs.grad, full_grad)

    # test RemoteSequential with lossy compression
    block_uids = [f"{config.dht_prefix}{UID_DELIMITER}{i}" for i in range(config.n_layer)]
    lossy_sequential = RemoteSequential(
        config, dht, sequence_manager=DummyCustomSequenceManager(dht, block_uids, sequential.p2p)
    )

    test_inputs.grad = None
    approx_outputs = lossy_sequential(test_inputs)
    (approx_outputs * grad_proj).sum().backward()

    assert not torch.allclose(approx_outputs, full_outputs, rtol=0, atol=1e-4), "compression was not used"
    assert not torch.allclose(test_inputs.grad, full_grad, rtol=0, atol=1e-2), "compression was not used"
    assert abs(approx_outputs - full_outputs).mean() < 0.01
    assert abs(test_inputs.grad - full_grad).mean() < 0.3


class DummyCustomSequenceManager(RemoteSequenceManager):
    """A sequence manager that compresses inputs/outputs during forward and backward pass."""

    @property
    def rpc_info(self):
        rpc_info = super().rpc_info
        dims = (2048, 1024)
        compressed_input_schema = BatchTensorDescriptor(dims, compression=runtime_pb2.CompressionType.FLOAT16)
        rpc_info["forward_schema"] = (compressed_input_schema,), dict()  # (args, kwargs)
        return rpc_info

    def get_request_metadata(self, protocol: str, *args, **kwargs):
        if protocol == "rpc_forward":
            return MSGPackSerializer.dumps(dict(output_compression=(runtime_pb2.CompressionType.FLOAT16,)))
        elif protocol == "rpc_backward":
            return MSGPackSerializer.dumps(dict(output_compression=(runtime_pb2.CompressionType.BLOCKWISE_8BIT,)))
        else:
            assert protocol == "rpc_inference"
            return super().get_request_metadata(protocol, *args, **kwargs)


@pytest.mark.forked
def test_remote_sequential_prompts(batch_size=2, seq_len=5, pre_seq_len=3):
    config = DistributedBloomConfig.from_pretrained(MODEL_NAME, initial_peers=INITIAL_PEERS)
    dht = DHT(initial_peers=config.initial_peers, client_mode=True, start=True)
    remote_sequential = RemoteSequential(config, dht)

    inputs = torch.randn(batch_size, seq_len, config.hidden_size)
    output_proj = torch.randn(batch_size, seq_len + pre_seq_len, config.hidden_size)
    input_prompts = torch.randn(batch_size, pre_seq_len, config.hidden_size, requires_grad=True)
    intermediate_prompts = torch.randn(config.n_layer, batch_size, pre_seq_len, config.hidden_size, requires_grad=True)

    input_prompts = input_prompts.detach().requires_grad_(True)
    intermediate_prompts = intermediate_prompts.detach().requires_grad_(True)

    inputs_with_prompts = torch.cat([inputs, input_prompts], dim=1)
    assert inputs_with_prompts.shape == (batch_size, seq_len + pre_seq_len, config.hidden_size)

    outputs = remote_sequential(inputs_with_prompts, prompts=intermediate_prompts)

    (outputs * output_proj).sum().backward()
    assert intermediate_prompts.grad is not None

    input_prompts_ref = input_prompts.clone().detach().requires_grad_(True)
    intermediate_prompts_ref = intermediate_prompts.clone().detach().requires_grad_(True)

    assert input_prompts_ref.grad is None
    assert intermediate_prompts_ref.grad is None

    outputs_ref = torch.cat([inputs, input_prompts_ref], dim=1)
    for block_index in range(config.n_layer):
        block_prompt = intermediate_prompts_ref[block_index]
        outputs_ref[:, : block_prompt.shape[1]] += block_prompt

        block = load_pretrained_block(MODEL_NAME, block_index=block_index, torch_dtype=torch.float32)
        (outputs_ref,) = block(outputs_ref)

    assert torch.allclose(outputs_ref, outputs)

    (outputs_ref * output_proj).sum().backward()
    assert input_prompts_ref.grad is not None
    assert torch.allclose(input_prompts_ref.grad, input_prompts.grad)
    assert intermediate_prompts_ref.grad is not None
    assert torch.allclose(intermediate_prompts_ref.grad, intermediate_prompts.grad)<|MERGE_RESOLUTION|>--- conflicted
+++ resolved
@@ -4,16 +4,9 @@
 from hivemind.proto import runtime_pb2
 from test_utils import *
 
-<<<<<<< HEAD
-from src import RemoteSequenceManager, RemoteSequential
-from src.bloom.from_pretrained import load_pretrained_block
-from src.client.remote_model import DistributedBloomConfig
-from src.data_structures import UID_DELIMITER
-=======
 from petals.bloom.from_pretrained import load_pretrained_block
 from petals.client import RemoteSequential
 from petals.client.remote_model import DistributedBloomConfig
->>>>>>> 7bd59167
 
 use_hivemind_log_handler("in_root_logger")
 logger = get_logger(__file__)
@@ -50,42 +43,6 @@
 
     (second_half_outputs * grad_proj).sum().backward()
     assert torch.allclose(test_inputs.grad, full_grad)
-
-    # test RemoteSequential with lossy compression
-    block_uids = [f"{config.dht_prefix}{UID_DELIMITER}{i}" for i in range(config.n_layer)]
-    lossy_sequential = RemoteSequential(
-        config, dht, sequence_manager=DummyCustomSequenceManager(dht, block_uids, sequential.p2p)
-    )
-
-    test_inputs.grad = None
-    approx_outputs = lossy_sequential(test_inputs)
-    (approx_outputs * grad_proj).sum().backward()
-
-    assert not torch.allclose(approx_outputs, full_outputs, rtol=0, atol=1e-4), "compression was not used"
-    assert not torch.allclose(test_inputs.grad, full_grad, rtol=0, atol=1e-2), "compression was not used"
-    assert abs(approx_outputs - full_outputs).mean() < 0.01
-    assert abs(test_inputs.grad - full_grad).mean() < 0.3
-
-
-class DummyCustomSequenceManager(RemoteSequenceManager):
-    """A sequence manager that compresses inputs/outputs during forward and backward pass."""
-
-    @property
-    def rpc_info(self):
-        rpc_info = super().rpc_info
-        dims = (2048, 1024)
-        compressed_input_schema = BatchTensorDescriptor(dims, compression=runtime_pb2.CompressionType.FLOAT16)
-        rpc_info["forward_schema"] = (compressed_input_schema,), dict()  # (args, kwargs)
-        return rpc_info
-
-    def get_request_metadata(self, protocol: str, *args, **kwargs):
-        if protocol == "rpc_forward":
-            return MSGPackSerializer.dumps(dict(output_compression=(runtime_pb2.CompressionType.FLOAT16,)))
-        elif protocol == "rpc_backward":
-            return MSGPackSerializer.dumps(dict(output_compression=(runtime_pb2.CompressionType.BLOCKWISE_8BIT,)))
-        else:
-            assert protocol == "rpc_inference"
-            return super().get_request_metadata(protocol, *args, **kwargs)
 
 
 @pytest.mark.forked
